#include <stdint.h>
#include <stdbool.h>
#include <assert.h>
#include <stdio.h>
#include <stdlib.h>
#include <string.h>
#include <arpa/inet.h>
#include <sys/socket.h>
#include <unistd.h>
#include <stdatomic.h>


#ifndef _GPIO_H
#define _GPIO_H 1

#define LIKELY(x)   __builtin_expect(!!(x), 1)
#define UNLIKELY(x) __builtin_expect(!!(x), 0)

//////////////////////////////////////////////////////////

// LINEAR OFFSET SCALE
#ifndef RED_SCALE
    #define RED_SCALE 0.0f
#endif

#ifndef GREEN_SCALE
    #define GREEN_SCALE 0.0f
#endif

#ifndef BLUE_SCALE
    #define BLUE_SCALE 0.0f
#endif


// GAMMA OFFSET SCALE (MULTIPLICATION FACTORS FROM BASE GAMMA)
#ifndef RED_GAMMA_SCALE
    #define RED_GAMMA_SCALE 1.0f
#endif

#ifndef GREEN_GAMMA_SCALE
    #define GREEN_GAMMA_SCALE 1.0f
#endif

#ifndef BLUE_GAMMA_SCALE
    #define BLUE_GAMMA_SCALE 1.0f
#endif

// DEFAULT GAMMA, CAN BE SET IN SceneInfo
#ifndef GAMMA
    #define GAMMA 1.0f
#endif


#ifndef PANEL_WIDTH
    #define PANEL_WIDTH 64
#endif
#ifndef PANEL_HEIGHT
    #define PANEL_HEIGHT PANEL_WIDTH 
#endif
#ifndef IMG_WIDTH
    #define IMG_WIDTH 64
#endif
#ifndef IMG_HEIGHT
    #define IMG_HEIGHT 64
#endif

// ideally you should use aligned bit_depth
//  for bit depths of 16,32,48,64 use BIT_DEPTH_ALIGNMENT 16
//  for bit depths of 8,16,24,32,40,48,56,64, use BIT_DEPTH_ALIGNMENT 8
//  for bit depths of 4,8,12,16,20,24,28..., use BIT_DEPTH_ALIGNMENT 4
//  for bit depths of 2,4,6,8,10,.... use BIT_DEPTH_ALIGNMENT 2
//  for all others use BIT_DEPTH_ALIGNMENT 1
#define BIT_DEPTH_ALIGNMENT 4

#define SERVER_PORT 22222

// global OE jitter mask, should be a prime >1031 and <=4093
// we don't want to make this too large, as it will consume memory
// and decrease L1-L3 cache locality of other data
#define JITTER_SIZE 9093 

#define JITTER_MAX_RUN_LEN 4
#define JITTER_PASSES 3

//////////////////////////////////////////////////////////

#ifndef CONSOLE_DEBUG
    #define CONSOLE_DEBUG 1
#endif
#ifndef ENABLE_ASSERTS
    #define ENABLE_ASSERTS 0 
#endif
#define PACKET_SIZE 1450
#define PREAMBLE 0xdeadcafe

//////////////////////////////////////////////////////////

#if ENABLE_ASSERTS
    #define ASSERT(x) assert(x)
#else
    #define ASSERT(ignore) assert(ignore)
#endif

#define MAX_BITS 64


    #define PERI3_BASE   0x3F000000
    #define GPIO3_OFFSET 0x200000
    #define RIO3_OFFSET  0x2E0000 / 4
    #define PAD3_OFFSET  0x2F0000 / 4

    #define PERI4_BASE   0xFE000000
    #define GPIO4_OFFSET 0x200000
    #define RIO4_OFFSET  0x2E0000 / 4
    #define PAD4_OFFSET  0x2F0000 / 4

    #define PERI5_BASE 0x1f000D0000
    //#define PERI_BASE 0x1f00000000 // for root access to /dev/mem , skip the 0xD0000 offset
    #define GPIO5_OFFSET 0x00000 / 4  // 0xD0000 is alreay added to the PERI_BASE
    #define RIO5_OFFSET  0x10000 / 4
    #define PAD5_OFFSET  0x20000 / 4




/** @brief  set all GPIO pins to absolute bit mask */
#define rio ((rioregs *)RIOBase)
/** @brief  XOR GPIO pins with bit mask */
#define rioXOR ((rioregs *)(RIOBase + 0x1000 / 4))
/** @brief  SET GPIO pins in bit mask (dont touch pins not in mask) */
#define rioSET ((rioregs *)(RIOBase + 0x2000 / 4))
/** @brief  CLEAR GPIO pins in bit mask (dont touch pins not in mask) */
#define rioCLR ((rioregs *)(RIOBase + 0x3000 / 4))

<<<<<<< HEAD
// #define SLOW for (volatile int s=0;s<2;s++) { asm volatile ("" : : : "memory"); asm(""); }
#define SLOW for (volatile int s=0;s<8;s++) { asm(""); }
=======
#define SLOW for (volatile int s=0;s<40;s++) { asm(""); }
>>>>>>> 04e9fdff
#define SLOW2 for (volatile int s=0;s<2000;s++) { asm(""); }

// helpers for timing things...
#define PRE_TIME struct timeval start, end; gettimeofday(&start, NULL);
#define POST_TIME gettimeofday(&end, NULL); long elapsed_time = (end.tv_sec - start.tv_sec) * 1000000L + (end.tv_usec - start.tv_usec); printf("microseconds (1/1000 ms): %ld\n", elapsed_time);


#ifdef ADA_HAT

    #define ADDRESS_TYPE "ADAFRUIT_HAT"

    #define ADDRESS_P0_G1 13
    #define ADDRESS_P0_G2 16
    #define ADDRESS_P0_B1 6
    #define ADDRESS_P0_B2 23 
    #define ADDRESS_P0_R1 5
    #define ADDRESS_P0_R2 12

    #define ADDRESS_P1_G1 0
    #define ADDRESS_P1_G2 0
    #define ADDRESS_P1_B1 0
    #define ADDRESS_P1_B2 0 
    #define ADDRESS_P1_R1 0
    #define ADDRESS_P1_R2 0

    #define ADDRESS_P2_G1 0
    #define ADDRESS_P2_G2 0
    #define ADDRESS_P2_B1 0
    #define ADDRESS_P2_B2 0 
    #define ADDRESS_P2_R1 0
    #define ADDRESS_P2_R2 0

    #define ADDRESS_A 23
    #define ADDRESS_B 26
    #define ADDRESS_C 27
    #define ADDRESS_D 20
    #define ADDRESS_E 24
    #define ADDRESS_STROBE 21
    #define ADDRESS_CLK 17
    #define ADDRESS_OE 4

#else

    #define ADDRESS_TYPE "HZELLER_HAT"
    /**
     * standard pin assignments
     */
    #define ADDRESS_P0_G1 27
    #define ADDRESS_P0_G2 9
    #define ADDRESS_P0_B1 7
    #define ADDRESS_P0_B2 10
    #define ADDRESS_P0_R1 11
    #define ADDRESS_P0_R2 8

    #define ADDRESS_P1_G1 5
    #define ADDRESS_P1_G2 13
    #define ADDRESS_P1_B1 6
    #define ADDRESS_P1_B2 20
    #define ADDRESS_P1_R1 12
    #define ADDRESS_P1_R2 19

    #define ADDRESS_P2_R1 14
    #define ADDRESS_P2_R2 26
    #define ADDRESS_P2_G1 2
    #define ADDRESS_P2_G2 16
    #define ADDRESS_P2_B1 3
    #define ADDRESS_P2_B2 21

    #define ADDRESS_A 22
    #define ADDRESS_B 23
    #define ADDRESS_C 24
    #define ADDRESS_D 25
    #define ADDRESS_E 15
    #define ADDRESS_STROBE 4
    #define ADDRESS_CLK 17
    #define ADDRESS_OE 18

#endif

#define ADDRESS_MASK  1 << ADDRESS_A | 1 << ADDRESS_B | 1 << ADDRESS_C | 1 << ADDRESS_D | 1 << ADDRESS_E

// control pins bit masks
#define PIN_OE (1 << ADDRESS_OE)
#define PIN_LATCH (1 << ADDRESS_STROBE)
#define PIN_CLK (1 << ADDRESS_CLK)


// helpers for "boolean"
#define TRUE 1
#define FALSE 0

// add address lines as a mask useful for clearing the address lines
#define ADDRESS_LINES_MASK (0 | 1 << ADDRESS_A | 1 << ADDRESS_B | 1 << ADDRESS_C | 1 << ADDRESS_D | 1 << ADDRESS_E)
#define ADDRESS_COLOR_MASK (0 | 1 << ADDRESS_P0_B1 | 1 << ADDRESS_P0_B2 | 1 << ADDRESS_P0_G1 | 1 << ADDRESS_P0_G2 | 1 << ADDRESS_P0_R1 | 1 << ADDRESS_P0_R2)


/**
 * @brief just a float, should be normalized to 0-1
 */
typedef float Normal;

/**
 * @brief pointer to a single 24bpp RGB pixel (3 bytes)
 * RGB *pixel = (RGB *)(image + offset)
 */
typedef struct {
    uint8_t r;
    uint8_t g; 
    uint8_t b; 
} RGB;

/**
 * @brief pointer to a single 24bpp RGBA pixel (4 bytes)
 * RGBA *pixel = (RGBA *)(image + offset)
 */
typedef struct {
    uint8_t r;
    uint8_t g; 
    uint8_t b; 
    uint8_t a; 
} RGBA;


/**
 * @brief pointer to a single 24bpp RGB pixel normalized as floats (0-1)
 * RGBF *pixel_norm = normalize_rgb((RGB *)(image + offset))
 */
typedef struct {
    Normal r;
    Normal g; 
    Normal b; 
} RGBF;

/**
 * @brief pointer to a single 24bpp RGB pixel normalized as floats (0-1)
 * RGBF *pixel_norm = normalize_rgb((RGB *)(image + offset))
 */
typedef struct {
    Normal h;
    Normal s; 
    Normal l; 
} HSLF;

/**
 * @brief a gradient function defines the direction of the gradient
 * you can implement your own gradient function and pass it to the gradient struct
 */
typedef float (*Gradient_func)(uint16_t p1, uint16_t p2, uint16_t p3, uint16_t p4, float r1, float r2);

/**
 * @brief define a gradient between two colors, the blending will be defined
 * in the direction of type
 * 
 */
typedef struct {
    RGB colorA1;
    RGB colorA2;
    RGB colorB1;
    RGB colorB2;
    Gradient_func type;
} Gradient;

/**
 * @brief network packet structure
 * 
 */
struct udp_packet {
    uint32_t preamble;
    uint16_t packet_id;
    uint16_t total_packets;
    uint16_t frame_num;
    uint8_t data[PACKET_SIZE - 10];
};


// self referencing function pointers need this defined first
struct scene_info;

// void map_byte_image_to_pwm(uint8_t *image, const scene_info *scene, uint8_t fps_sync) {
typedef void (*func_bcm_mapper_t)(struct scene_info *scene, uint8_t *image);
typedef void (*func_tone_mapper_t)(const RGBF *in, RGBF *out, const float level);
typedef uint8_t *(*func_image_mapper_t)( uint8_t *image_in, uint8_t *image_out, const struct scene_info *scene);
typedef uint8_t *(image_mapper_t)(uint8_t *image_in, uint8_t *image_out, const struct scene_info *scene);


/**
 * @brief everything to define the scene and panel configuration 
 * This is a kind of global configuration for the entire system 
 */
typedef struct scene_info {
    /** @brief the total width of the image in pixels */
    uint16_t width;
    /** @brief the total height of the image in pixels */
    uint16_t height;
    /** @brief the number of bytes per pixel in the drawing buffers (3 for RGB, 4 for RGBA) */
    uint8_t  stride;

    /** @brief single panel width in pixels */
    uint16_t panel_width;
    /** @brief single panel height in pixels */
    uint16_t panel_height;

    /** @brief number of ports connected to the PI (1-3) */
    uint8_t num_ports;

    /** @brief number of bits per color channel (8-64) */
    uint8_t bit_depth;

    /** @brief brightness level (0-255) */
    uint8_t brightness;
    /** @brief dithering strength. (0-10) 0 is off, improves simulated color in dark areas but reduces image sharpness */
    float dither;

    /** 
     * @brief number of panels connected to each chain on the port (1-8)
     * 4 64 pixel panels at 32bit pwm yields 75 FPS. 8 panels at 32bit pwm yields 37 FPS.
     */
    uint8_t num_chains;

    /**
     * @brief points to active buffer
     * in update code use this to select the pwm buffer to render to: 
     * (scene->buffer_ptr == 1)? scene->bcm_signalA : scene->bcm_signalB; 
     */
    uint8_t buffer_ptr;

    /** * @brief see buffer_ptr for usage */
    uint32_t *restrict bcm_signalA __attribute__((aligned(16)));
    uint32_t *restrict bcm_signalB __attribute__((aligned(16)));

    atomic_bool bcm_ptr;

    /** * @brief see buffer_ptr for usage */
    //uint8_t *image __attribute__((aligned(16)));
    uint8_t *image;

    /** @brief a shader file to render on the GPU */
    char *shader_file;

    /** 
     * @brief the pwm mapping function to use
     * @see map_byte_image_to_pwm
     * @see map_byte_image_to_pwm_dithered
     */
    func_bcm_mapper_t bcm_mapper;

	/** 
     * @brief the tone mapping function to use, if null no tone mapping applied
     * @see aces_tone_map
     */
    func_tone_mapper_t tone_mapper;

	/** 
     * @brief the tone mapping function to use, if null no tone mapping applied
     * @see aces_tone_map
     */
    func_image_mapper_t image_mapper;

    /**
     * @brief  the target frame rate:
     * maximum frame rate is: 9600 / bpp / (panel_width / 16)
     */
    uint16_t fps;

	/**
     * @brief gamma correction value to use for pwm scaling. if 0 - no gamma is applied
     */
	float gamma;

    /**
     * @brief optional parameter passed to the tone mapper to determine strength
     */
    float tone_level;

    bool jitter_brightness;

    uint8_t motion_blur_frames;

    float red_gamma;
    float green_gamma;
    float blue_gamma;
    Normal red_linear;
    Normal green_linear;
    Normal blue_linear;

    /**
     * @brief boolean flag to indicate that render_forever should exit.
     */
    bool do_render;

    /**
     * set to true to show the FPS on the screen
     */
    bool show_fps;

} scene_info;



/**
 * @brief map an image of RGB or RGBA pixels to a pwm signal
 * handles double buffering and tone mapping for you
 * 
 * @param image pointer to the image data
 * @param scene scene configuration
 * @param do_fps_sync set to true to sync to scene->fps based on current time
 */
// void map_byte_image_to_pwm(uint8_t *restrict image, const scene_info *scene, const uint8_t do_fps_sync);

/**
 * @brief map an image of RGB or RGBA pixels to a pwm signal with dithering
 * dithering is based on color error diffusion from full 32bpp down to our 
 * target bit depth (usually 15bpp for 32 pwm bits).
 * 
 * dithering 
 * 
 * @param image pointer to the image data
 * @param scene scene configuration
 * @param do_fps_sync set to true to sync to scene->fps based on current time
 */
// void map_byte_image_to_pwm_dithered(uint8_t *image, const scene_info *scene, const uint8_t do_fps_sync);
void aces_inplace(RGB *in);
Normal normalize8(const uint8_t in);

/*
void aces_tone_mapper(const RGB *in, RGB *out);
void aces_tone_mapperF(const RGBF *__restrict__ in, RGBF *__restrict__ out);
void hable_tone_mapper(const RGB *in, RGB *out);
void hable_tone_mapperF(const RGBF *in, RGBF *out);
void copy_tone_mapperF(const RGBF *in, RGBF *out);
void reinhard_tone_mapper(const RGB *in, RGB *out);
void reinhard_tone_mapperF(const RGBF *in, RGBF *out);
*/

Normal hable_tone_map(const Normal color);
void hable_inplace(RGB *in);
void adjust_contrast_saturation_inplace(RGBF *__restrict__ in, const float contrast, const float saturation);
uint8_t* u_mapper(uint8_t *image, uint8_t *output_image, const scene_info *scene);
uint8_t *flip_mapper(uint8_t *image, uint8_t *image_out, const struct scene_info *scene);
uint8_t *mirror_mapper(uint8_t *image, uint8_t *image_out, const struct scene_info *scene);
uint8_t *mirror_flip_mapper(uint8_t *image, uint8_t *image_out, const struct scene_info *scene);


/**
 * @brief linear interpolation between two floats 
 * 
 * @param float x  value 1
 * @param float y  value 2
 * @param float a  amount to interpolate between (0-1)
 */
float mixf(const float x, const float y, const Normal a);


void *render_shader(void *arg);
void dither_image(uint8_t *image, int width, int height);
void apply_noise_dithering(uint8_t *image, int width, int height);

/**
 * @brief verify that the scene configuration is valid
 * will die() if invalid configuration is found
 * @param scene 
 */
void check_scene(const scene_info *scene);


uint8_t *u_mapper_impl(uint8_t *image_in, uint8_t *image_out, const struct scene_info *scene);
uint8_t *flip_mapper_impl(const uint8_t *image_in, uint8_t *image_out, const struct scene_info *scene);

/**
 * @brief render the PWM signal to the GPIO pins forever...
 * 
 * @param scene 
 */
void render_forever(const scene_info *scene);

#endif<|MERGE_RESOLUTION|>--- conflicted
+++ resolved
@@ -132,13 +132,8 @@
 /** @brief  CLEAR GPIO pins in bit mask (dont touch pins not in mask) */
 #define rioCLR ((rioregs *)(RIOBase + 0x3000 / 4))
 
-<<<<<<< HEAD
-// #define SLOW for (volatile int s=0;s<2;s++) { asm volatile ("" : : : "memory"); asm(""); }
-#define SLOW for (volatile int s=0;s<8;s++) { asm(""); }
-=======
-#define SLOW for (volatile int s=0;s<40;s++) { asm(""); }
->>>>>>> 04e9fdff
-#define SLOW2 for (volatile int s=0;s<2000;s++) { asm(""); }
+#define SLOW for (volatile int s=0;s<40;s++) { asm volatile ("" : : : "memory"); asm(""); }
+#define SLOW2 for (volatile int s=0;s<8;s++) { asm volatile ("" : : : "memory"); asm(""); }
 
 // helpers for timing things...
 #define PRE_TIME struct timeval start, end; gettimeofday(&start, NULL);
